--- conflicted
+++ resolved
@@ -14,12 +14,6 @@
 from astropy.utils import misc
 from astropy import units as u
 
-<<<<<<< HEAD
-import os
-
-import numpy as np
-=======
->>>>>>> 2b6dff0c
 
 import logging
 
